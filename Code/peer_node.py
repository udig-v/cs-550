--- conflicted
+++ resolved
@@ -22,37 +22,22 @@
 """
 
 class PeerNode:
-<<<<<<< HEAD
     # 初始化函数
-    def __init__(self, peer_id, ip, port, total_peers, active_nodes):
+    def __init__(self, peer_id, ip, port, total_peers, active_nodes, replication_factor=2):
         self.peer_id = peer_id  # 节点的二进制标识符
         self.ip = ip  # 节点的 IP 地址
         self.port = port  # 节点的端口号
         self.total_peers = total_peers  # 总节点数
+        self.replication_factor = replication_factor  # 主题的副本数量
         self.active_nodes = active_nodes  # 活跃节点列表
         self.neighbors = self.compute_neighbors()  # 动态计算邻居节点
         self.topics = {}  # 存储当前节点负责的主题
+        self.replicas = {}
+        self.version_vectors = {}
         self.subscribers = {}  # 存储主题的订阅者
         self.log = []  # 节点的事件日志
-        self.log_event(f"Peer {self.peer_id} initialized at {self.ip}:{self.port}")
-
-    # 记录节点事件日志
-=======
-    def __init__(self, peer_id, ip, port, total_peers, peers=None, replication_factor=2):
-        self.peer_id = peer_id
-        self.ip = ip
-        self.port = port
-        self.total_peers = total_peers
-        self.replication_factor = replication_factor
-        self.peers = peers if peers is not None else []  # Use the passed peers or empty list
-        self.neighbors = self.compute_neighbors(self.peers)
-        self.log = []
-        self.subscribers = {}
-        self.topics = {}  # {topic_name: [messages]}
-        self.replicas = {}  # {topic_name: [replica_peer_ids]}
-        self.version_vectors = {}
-        self.failed_peers = set()
-        self.active_peers = {self.peer_id: (self.ip, self.port)}
+        # self.active_peers = {self.peer_id: (self.ip, self.port)}
+        # self.failed_peers = set()  # 存储失败的节点
 
         # Locks for concurrency control
         self.peer_lock = asyncio.Lock()
@@ -64,7 +49,6 @@
     # -------------------------------
     # Logging
     # -------------------------------
->>>>>>> 646e4623
     def log_event(self, event):
         timestamp = datetime.now().isoformat()
         log_entry = f"[{timestamp}] {event}"
@@ -219,7 +203,6 @@
         self.log_event(f"Computed hash for topic '{topic}' -> responsible peer {responsible_peer}")
         return bin(responsible_peer)[2:].zfill(len(self.peer_id))   # 返回目标节点id
 
-<<<<<<< HEAD
 
     # 生成当前节点的邻居列表（基于超立方体拓扑）
     # 通过逐个位翻转节点的二进制标识符计算邻居节点
@@ -295,19 +278,20 @@
     # --------------------【API实现】--------------------
     # 创建主题
     # 如果当前节点是目标节点，则直接创建主题；否则，转发请求到目标节点
-=======
->>>>>>> 646e4623
     async def create_topic(self, topic_name):
+        """Create a new topic and place replicas."""
         responsible_peer = self.hash_function(topic_name)
         if responsible_peer == self.peer_id:
             if topic_name not in self.topics:
                 self.topics[topic_name] = []  # 创建主题消息列表
                 self.subscribers[topic_name] = []  # 初始化订阅者列表
+                self.replicas[topic_name] = []  # Initialize empty replica list
                 self.log_event(f"Created topic: {topic_name} on peer {self.peer_id}")
+                
+                await self.create_replicas(topic_name)
             else:
                 self.log_event(f"Attempted to create existing topic: {topic_name}")
         else:
-<<<<<<< HEAD
             await self.route_request(responsible_peer, {
                 'command': 'create_topic', 
                 'topic_name': topic_name
@@ -316,12 +300,6 @@
 
     # 删除本地存储的主题
     # 如果当前节点不是目标节点，则将请求转发到目标节点。
-=======
-            await self.route_request(
-                responsible_peer, {"command": "create_topic", "topic_name": topic_name}
-            )
-
->>>>>>> 646e4623
     async def delete_topic(self, topic_name):
         responsible_peer = self.hash_function(topic_name)
         if responsible_peer == self.peer_id:
@@ -342,14 +320,20 @@
     # 如果主题存在，存储消息并将其传播给订阅者；
     # 如果当前节点不是目标节点，则转发请求。
     async def publish_message(self, topic_name, message):
+        """Publish a message to the topic and update version vector."""
         responsible_peer = self.hash_function(topic_name)
+        timestamp = datetime.now().timestamp()
+        
         if responsible_peer == self.peer_id:
             if topic_name in self.topics:
-                self.topics[topic_name].append(message)
-                self.log_event(f"Published message to topic: {topic_name} on peer {self.peer_id}")
+                version_vector = self.version_vectors.setdefault(topic_name, {})
+                version_vector[self.peer_id] = timestamp
+                self.topics[topic_name].append(message, version_vector.copy())
+                
+                self.log_event(f"Published message {message} to topic: {topic_name} on peer {self.peer_id}")
                 await self.propagate_message(topic_name, message)
+                await self.replicate_to_replicas(topic_name, message, version_vector)
             else:
-<<<<<<< HEAD
                 self.log_event(f"Attempted to publish to non-existent topic: {topic_name}")
         else: 
             self.log_event(f"Routing publish request for topic '{topic_name}' to peer {responsible_peer}")
@@ -362,24 +346,6 @@
 
     # 订阅主题；
     # 如果当前节点不是目标节点，则将请求转发到目标节点
-=======
-                self.log_event(
-                    f"Attempted to publish to non-existent topic: {topic_name}"
-                )
-        else:
-            self.log_event(
-                f"Routing publish request for topic '{topic_name}' to peer {responsible_peer}"
-            )
-            await self.route_request(
-                responsible_peer,
-                {
-                    "command": "publish_message",
-                    "topic_name": topic_name,
-                    "message": message,
-                },
-            )
-
->>>>>>> 646e4623
     async def subscribe_to_topic(self, topic_name):
         responsible_peer = self.hash_function(topic_name)
         if responsible_peer == self.peer_id:
@@ -395,9 +361,10 @@
                 'command': 'subscribe_to_topic',
                 'topic_name': topic_name
             })
-
-
-<<<<<<< HEAD
+            
+    
+
+
     # ----------------------【消息的传递与转发】----------------------
     # 将消息转发给所有订阅了该主题的节点。
     async def propagate_message(self, topic_name, message):
@@ -437,18 +404,28 @@
     #         await self.send_message(target_address, payload)
 
     async def route_request(self, target_peer_id, payload):
-        self.log_event(f"Routing request to peer {target_peer_id} with payload: {payload}")
+        if target_peer_id in self.failed_peers:
+            self.log_event(
+                f"Peer {target_peer_id} is marked as failed. Rerouting to a replica."
+            )
+            for replica_peer_id in self.replicas.get(payload.get("topic_name"), []):
+                if replica_peer_id not in self.failed_peers:
+                    target_peer_id = replica_peer_id
+                    break
+
+        next_hop = self.find_next_hop(target_peer_id)
+        if next_hop:
+            target_address = self.get_peer_address(next_hop)
+            await self.send_message(target_address, payload)
+        self.log_event(
+            f"Routing request to peer {target_peer_id} with payload: {payload}"
+        )
         if self.peer_id == target_peer_id:
-            await self.handle_command(payload)  # 处理请求本地命令
+            await self.handle_command(payload)  # Handle locally
         else:
             next_hop = self.find_next_hop(target_peer_id)
-            if next_hop not in self.active_nodes:
-                self.log_event(f"Next hop {next_hop} is not active. Request could not be forwarded.")
-                return {"status": "failed", "reason": "Next hop not active"}
-
             target_address = self.get_peer_address(next_hop)
-            response = await self.send_message(target_address, payload)
-            return response  # 返回最终的处理结果
+            await self.send_message(target_address, payload)
 
     # 找到距离目标节点更近的下一个邻居节点
     def find_next_hop(self, target_peer_id):
@@ -477,136 +454,10 @@
     #     """
     #     target_peer = self.get_peer_address(responsible_peer)
     #     await self.send_message(target_peer, payload)
-=======
-    async def send_topic_data(self, peer_id, topic_name):
-        """Send topic data to the newly assigned peer."""
-        if topic_name in self.topics:
-            for message, version_vector in self.topics[topic_name]:
-                await self.route_request(
-                    peer_id,
-                    {
-                        "command": "replicate_message",
-                        "topic_name": topic_name,
-                        "message": message,
-                        "version_vector": version_vector,
-                    },
-                )
-
-    async def reassign_topic(self, topic_name):
-        """Reassign topic responsibility to another peer."""
-        for peer_id in self.active_peers:
-            if peer_id not in self.failed_peers:
-                self.replicas.setdefault(topic_name, []).append(peer_id)
-                self.log_event(
-                    f"Reassigned topic '{topic_name}' to peer {peer_id} for replication."
-                )
-                break
-
-    async def rebalance_topics(self, new_peer_id):
-        """Rebalance topics when a new node joins."""
-        for topic, replicas in list(self.replicas.items()):
-            if len(replicas) < self.replication_factor:
-                replicas.append(new_peer_id)
-                self.log_event(
-                    f"Added new peer {new_peer_id} as a replica for topic '{topic}'."
-                )
-                await self.send_topic_data(new_peer_id, topic)
-
-    # -------------------------------
-    # Replication & Synchronization
-    # -------------------------------
-    async def create_replicas(self, topic_name):
-        for i in range(self.replication_factor):
-            replica_peer_id = self.find_next_hop(self.peer_id)
-            if replica_peer_id:
-                self.replicas[topic_name].append(replica_peer_id)
-                await self.route_request(
-                    replica_peer_id,
-                    {"command": "replicate_topic", "topic_name": topic_name},
-                )
-                self.log_event(
-                    f"Replicated topic '{topic_name}' to peer {replica_peer_id}"
-                )
-
-    async def replicate_topic(self, topic_name):
-        """Place replicas of the topic on neighboring nodes."""
-        if topic_name not in self.topics:
-            self.topics[topic_name] = []  # Initialize an empty message list
-            self.subscribers[topic_name] = []  # Initialize empty subscriber list
-            self.log_event(f"Replicated topic: {topic_name} on peer {self.peer_id}")
-
-    async def replicate_message(self, topic_name, message, version_vector):
-        """Handle incoming replication request and resolve conflicts."""
-        local_version_vector = self.version_vectors.setdefault(topic_name, {})
-        # Check if the incoming version vector is more recent
-        conflict = False
-        for peer_id, incoming_ts in version_vector.items():
-            local_ts = local_version_vector.get(peer_id, 0)
-            if incoming_ts > local_ts:
-                local_version_vector[peer_id] = incoming_ts
-                conflict = True
-
-        if conflict or topic_name not in self.topics:
-            self.topics.setdefault(topic_name, []).append((message, version_vector))
-            self.log_event(
-                f"Replicated message for topic: {topic_name} on peer {self.peer_id}"
-            )
-
-    async def synchronize_replicas(self, topic_name):
-        """Periodically synchronize replicas to ensure consistency."""
-        async with self.version_vector_lock:
-            version_vector = self.version_vectors.get(topic_name, {})
-        tasks = [
-            self.route_request(
-                replica_peer_id,
-                {
-                    "command": "sync_topic",
-                    "topic_name": topic_name,
-                    "version_vector": version_vector,
-                },
-            )
-            for replica_peer_id in self.replicas.get(topic_name, [])
-        ]
-        if tasks:
-            await asyncio.gather(*tasks)
-
-    async def sync_topic(self, topic_name, version_vector):
-        """Handle synchronization request and resolve conflicts."""
-        local_version_vector = self.version_vectors.get(topic_name, {})
-        for peer_id, incoming_ts in version_vector.items():
-            local_ts = local_version_vector.get(peer_id, 0)
-            if incoming_ts > local_ts:
-                self.log_event(
-                    f"Syncing topic '{topic_name}' from peer {peer_id} with newer data."
-                )
-                await self.request_data(peer_id, topic_name)
-
-    async def run_sync_loop(self):
-        """Run a periodic synchronization loop."""
-        while True:
-            for topic in self.topics:
-                await self.synchronize_replicas(topic)
-            await asyncio.sleep(10)  # Run sync every 10 seconds
->>>>>>> 646e4623
-
-    async def replicate_to_replicas(self, topic_name, message, version_vector):
-        """Send updated data to all replicas."""
-        for replica_peer_id in self.replicas.get(topic_name, []):
-            await self.route_request(
-                replica_peer_id,
-                {
-                    "command": "replicate_message",
-                    "topic_name": topic_name,
-                    "message": message,
-                    "version_vector": version_vector,
-                },
-            )
-
-    async def send_missing_data(self, topic_name):
-        """Send the latest data for the topic to the requesting peer."""
-        if topic_name in self.topics:
-            for message, version_vector in self.topics[topic_name]:
-                await self.replicate_message(topic_name, message, version_vector)
+
+    def get_peer_address(self, peer_id):
+        # Placeholder: Define how to resolve a peer_id to IP:Port
+        return f"127.0.0.1:{6000 + int(peer_id, 2)}"
 
 
     # ----------------------【网络通信】----------------------
@@ -628,53 +479,12 @@
         except Exception as e:
             self.log_event(f"Failed to send message {message} to {target_peer}: {e}")
             return None
-<<<<<<< HEAD
         
     async def handle_command(self, command):
-=======
-
-    async def request_data(self, peer_id, topic_name):
-        """Request missing data from a replica peer."""
-        await self.route_request(
-            peer_id, {"command": "send_missing_data", "topic_name": topic_name}
-        )
-
-    # -------------------------------
-    # Messaging & Command Handling
-    # -------------------------------
-    async def propagate_message(self, topic_name, message, version_vector):
-        """
-        Forward the message to all known subscribers of a topic.
-        """
-        async with self.topic_lock:
-            tasks = [
-                self.route_request(
-                    subscriber_id,
-                    {
-                        "command": "forward_message",
-                        "topic_name": topic_name,
-                        "message": message,
-                    },
-                )
-                for subscriber_id in self.subscribers.get(topic_name, [])
-                if subscriber_id != self.peer_id
-            ]
-        if tasks:
-            await asyncio.gather(*tasks)
-
-        for subscriber_id in self.subscribers.get(topic_name, []):
-            if subscriber_id != self.peer_id:
-                self.log_event(
-                    f"Forwarded message for topic '{topic_name}' to neighbor {subscriber_id}"
-                )
-
-    async def handle_command(self, command_payload):
->>>>>>> 646e4623
         """
         Process the command locally if received at the correct peer.
         """
         self.log_event(f"Processing command: {command}")
-<<<<<<< HEAD
         if command['command'] == 'create_topic':
             await self.create_topic(command['topic_name'])
         elif command['command'] == 'delete_topic':
@@ -692,37 +502,6 @@
             self.log_event(f"Unknown command: {command}")
 
         return {"status" : "success"}
-=======
-        command = command_payload.get("command")
-        if command == "publish_message":
-            await self.publish_message(
-                command_payload["topic_name"], command_payload["message"]
-            )
-        elif command == "subscribe_to_topic":
-            await self.subscribe_to_topic(command_payload["topic_name"])
-        elif command == "create_topic":
-            await self.create_topic(command_payload["topic_name"])
-        elif command == "delete_topic":
-            await self.delete_topic(command_payload["topic_name"])
-        elif command == "replicate_message":
-            await self.replicate_message(
-                command_payload["topic_name"],
-                command_payload["message"],
-                command_payload["version_vector"],
-            )
-        elif command == "sync_topic":
-            await self.sync_topic(
-                command_payload["topic_name"], command_payload["version_vector"]
-            )
-        elif command == "forward_message":
-            await self.propagate_message(
-                command_payload["topic_name"],
-                command_payload["message"],
-                command_payload.get("version_vector", {}),
-            )
-        else:
-            self.log_event(f"Unknown command: {command}")
->>>>>>> 646e4623
 
     # async def handle_client(self, reader, writer):
     #     data = await reader.read(100)
@@ -730,7 +509,6 @@
     #     self.log_event(f"Received client request: {command}")
     #     await self.handle_command(command)
     async def handle_client(self, reader, writer):
-<<<<<<< HEAD
         try:
             data = await reader.read(100)
             command = json.loads(data.decode())
@@ -753,30 +531,3 @@
         async with server:
             await server.serve_forever()
             
-=======
-        """Handle incoming connections and messages."""
-        data = await reader.read(100)
-        message = data.decode()
-        if message.startswith("HEARTBEAT"):
-            self.log_event(f"Heartbeat received from peer.")
-        else:
-            command = json.loads(message)
-            self.log_event(f"Received client request: {command}")
-        await self.handle_command(command)
-
-    # -------------------------------
-    # Version Control & Cleanup
-    # -------------------------------
-    async def version_vector_cleanup(self):
-        """Clean up outdated entries in the version vector for the given topic."""
-        while True:
-            async with self.version_vector_lock:
-                now = datetime.now().timestamp()
-                for topic, vector in list(self.version_vectors.items()):
-                    self.version_vectors[topic] = {
-                        peer_id: ts
-                        for peer_id, ts in vector.items()
-                        if now - ts < 3600  # Keep entries less than an hour old
-                    }
-            await asyncio.sleep(3600)  # Cleanup every hour
->>>>>>> 646e4623
